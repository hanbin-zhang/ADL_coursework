--- conflicted
+++ resolved
@@ -198,7 +198,6 @@
             kernel_size=8,
             padding='same'
         )
-        self.dropout1 = nn.Dropout1d(p=0.2)
         self.initialise_layer(self.conv1d1)
         self.pool1 = nn.MaxPool1d(kernel_size=4, stride=4)
         self.batchNorm1d1 = nn.BatchNorm1d(self.conv1d1.out_channels)
@@ -228,11 +227,7 @@
                                             (audio.shape[0], 1, audio.shape[1] * audio.shape[3]))))
 
         # x = self.poolsC(x)
-        # residual = x.clone()
-<<<<<<< HEAD
-=======
-        # x = self.dropout1(F.relu(self.batchNorm1d1(self.conv1d1(x))))
->>>>>>> dcf4a63f
+
         x = F.relu(self.batchNorm1d1(self.conv1d1(x)))
         x = self.pool1(x)
         x = F.relu(self.batchNorm1d2(self.conv1d2(x)))
@@ -443,7 +438,6 @@
     tb_log_dir_prefix = f'CNN_MIR_bs={args.batch_size}_lr={args.learning_rate}_momentum={args.sgd_momentum}_run_'
     tb_log_dir_prefix += f'strde_conv_size,stride({args.stride_conv_length}, {args.stride_conv_stride})_'
     tb_log_dir_prefix += f'optimizer={args.optimizer}_'
-    tb_log_dir_prefix += f'more_kernel_'
 
     i = 0
     while i < 1000:
